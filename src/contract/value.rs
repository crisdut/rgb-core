// RGB Core Library: a reference implementation of RGB smart contract standards.
// Written in 2019-2022 by
//     Dr. Maxim Orlovsky <orlovsky@lnp-bp.org>
//
// To the extent possible under law, the author(s) have dedicated all copyright
// and related and neighboring rights to this software to the public domain
// worldwide. This software is distributed without any warranty.
//
// You should have received a copy of the MIT License along with this software.
// If not, see <https://opensource.org/licenses/MIT>.

//! This mod represents **atomic rational values** (or, simply just **value**),
//! it a value representing a portion of something whole with a certain fixed
//! level of precision (atomicity). Such values are commonly used to represent
//! some coins of fungible tokens, where each coin or token consists of an
//! integer number of atomic subdivisions of the total supply (like satoshis in
//! bitcoin represent just a portion, i.e. fixed-percision rational number, of
//! the total possible bitcoin supply). Such numbers demonstrate constant
//! properties regarding their total sum and, thus, can be made confidential
//! using elliptic curve homomorphic cryptography such as Pedesen commitments.

use core::cmp::Ordering;
use std::io;
use std::str::FromStr;

// We do not import particular modules to keep aware with namespace prefixes
// that we do not use the standard secp256k1zkp library
use amplify::hex::{Error, FromHex};
use amplify::{Slice32, Wrapper};
<<<<<<< HEAD
use bitcoin::hashes::sha256::Midstate;
use bitcoin::hashes::{sha256, Hash};
use bitcoin::secp256k1;
=======
use bitcoin_hashes::sha256::Midstate;
>>>>>>> 2b37194a
use commit_verify::{commit_encode, CommitConceal, CommitEncode, CommitVerify, CommitmentProtocol};
use secp256k1_zkp::rand::{Rng, RngCore};
use secp256k1_zkp::{PedersenCommitment, SECP256K1};
use strict_encoding::{StrictDecode, StrictEncode};

use super::{ConfidentialState, RevealedState};

pub type AtomicValue = u64;

impl From<Revealed> for AtomicValue {
    fn from(revealed: Revealed) -> Self { revealed.value }
}

/// Proof for Pedersen commitment: a blinding key
#[derive(
    Wrapper,
    Copy,
    Clone,
    Ord,
    PartialOrd,
    Eq,
    PartialEq,
    Hash,
    Debug,
    Display,
    From,
    StrictEncode,
    StrictDecode
)]
#[cfg_attr(
    feature = "serde",
    derive(Serialize, Deserialize),
    serde(crate = "serde_crate", transparent)
)]
#[display(LowerHex)]
#[wrapper(FromStr, LowerHex, UpperHex, BorrowSlice)]
pub struct BlindingFactor(Slice32);

impl AsRef<[u8]> for BlindingFactor {
    #[inline]
    fn as_ref(&self) -> &[u8] { &self.0[..] }
}

impl From<secp256k1::SecretKey> for BlindingFactor {
    fn from(key: secp256k1::SecretKey) -> Self {
        Self::from_inner(Slice32::from_inner(*key.as_ref()))
    }
}

impl From<BlindingFactor> for secp256k1::SecretKey {
    fn from(bf: BlindingFactor) -> Self {
        secp256k1::SecretKey::from_slice(bf.into_inner().as_inner())
            .expect("blinding factor is an invalid secret key")
    }
}

impl FromHex for BlindingFactor {
    fn from_byte_iter<I>(iter: I) -> Result<Self, Error>
    where I: Iterator<Item = Result<u8, Error>> + ExactSizeIterator + DoubleEndedIterator {
        Slice32::from_byte_iter(iter).map(BlindingFactor::from_inner)
    }
}

#[derive(Clone, Copy, PartialEq, Eq, Hash, Debug, Display, AsAny)]
#[derive(StrictEncode, StrictDecode)]
#[cfg_attr(feature = "serde", derive(Serialize, Deserialize), serde(crate = "serde_crate"))]
#[display("{value}#{blinding}")]
pub struct Revealed {
    /// Original value in smallest indivisible units
    pub value: AtomicValue,

    /// Blinding factor used in Pedersen commitment
    pub blinding: BlindingFactor,
}

impl Revealed {
    /// Convenience constructor.
    pub fn with(value: AtomicValue, blinding: impl Into<BlindingFactor>) -> Self {
        Self {
            value,
            blinding: blinding.into(),
        }
    }
}

/// Error parsing RGB revealed value from string. The string must has form of
/// `<value>#<hex_blinding_factor>`
#[derive(Copy, Clone, Ord, PartialOrd, Eq, PartialEq, Hash, Debug, Display, Error, From)]
#[display(doc_comments)]
pub enum RevealedParseError {
    /// No `#` separator between value and blinding factor found while
    /// parsing RGB revealed value
    NoSeparator,

    /// No blinding factor is present within RGB revealed value string
    /// representation
    NoBlindingFactor,

    /// Extra component within RGB revealed value string representation
    /// following value and blinding factor
    ExtraComponent,

    /// Error parsing atomic value representation of RGB revealed value, which
    /// has to be an integer
    #[from(std::num::ParseIntError)]
    AtomicInt,

    /// Error parsing Pedersen commitment inside RGB revealed value string
    /// representation. The commitment must be a hex-encoded
    #[from(amplify::hex::Error)]
    PedersenHex,
}

impl FromStr for Revealed {
    type Err = RevealedParseError;

    fn from_str(s: &str) -> Result<Self, Self::Err> {
        let mut split = s.split('#');
        match (split.next(), split.next(), split.next()) {
            (Some(v), Some(b), None) => Ok(Revealed {
                value: v.parse()?,
                blinding: BlindingFactor::from_hex(b)?,
            }),
            (None, ..) => Err(RevealedParseError::NoSeparator),
            (Some(_), None, _) => Err(RevealedParseError::NoBlindingFactor),
            (_, _, Some(_)) => Err(RevealedParseError::ExtraComponent),
        }
    }
}

impl Revealed {
    pub fn with_amount<R: Rng + RngCore>(amount: AtomicValue, rng: &mut R) -> Self {
        Self {
            value: amount,
            blinding: BlindingFactor::from(secp256k1_zkp::SecretKey::new(rng)),
        }
    }
}

impl RevealedState for Revealed {}

impl CommitConceal for Revealed {
    type ConcealedCommitment = Confidential;

    fn commit_conceal(&self) -> Self::ConcealedCommitment { Confidential::commit(self) }
}
impl commit_encode::Strategy for Revealed {
    type Strategy = commit_encode::strategies::UsingConceal;
}

impl PartialOrd for Revealed {
    fn partial_cmp(&self, other: &Self) -> Option<Ordering> {
        match self.value.partial_cmp(&other.value) {
            None => None,
            Some(Ordering::Equal) => self.blinding.0.partial_cmp(&other.blinding.0),
            other => other,
        }
    }
}

impl Ord for Revealed {
    fn cmp(&self, other: &Self) -> Ordering {
        match self.value.cmp(&other.value) {
            Ordering::Equal => self.blinding.0.cmp(&other.blinding.0),
            other => other,
        }
    }
}

#[derive(Clone, Debug, Eq, PartialEq, Hash, AsAny)]
#[cfg_attr(feature = "serde", derive(Serialize, Deserialize), serde(crate = "serde_crate"))]
pub struct Confidential {
    // TODO: make fields private to provide type guarantees on the data validity
    pub commitment: PedersenCommitment,
    pub bulletproof: Box<[u8]>,
}

impl ConfidentialState for Confidential {}

impl StrictEncode for Confidential {
    fn strict_encode<E: io::Write>(&self, mut e: E) -> Result<usize, strict_encoding::Error> {
        let len = self.bulletproof.len() as u16;
        self.commitment.serialize().strict_encode(&mut e)?;
        self.bulletproof.strict_encode(e)?;
        Ok(len as usize + 33 + 2)
    }
}

impl StrictDecode for Confidential {
    fn strict_decode<D: io::Read>(mut d: D) -> Result<Self, strict_encoding::Error> {
        let commitment = <[u8; 33]>::strict_decode(&mut d)?;
        let commitment = PedersenCommitment::from_slice(&commitment).map_err(|_| {
            strict_encoding::Error::DataIntegrityError(s!("invalid pedersen commitment data"))
        })?;
        let bulletproof = Box::<[u8]>::strict_decode(d)?;
        Ok(Self {
            commitment,
            bulletproof,
        })
    }
}

impl CommitEncode for Confidential {
    fn commit_encode<E: io::Write>(&self, mut e: E) -> usize {
        // We do not commit to the bulletproof!
        self.commitment.serialize().as_ref().commit_encode(&mut e)
    }
}

/// Commitment protocol
pub enum Bulletproofs {}

impl CommitmentProtocol for Bulletproofs {
    const HASH_TAG_MIDSTATE: Option<Midstate> = None;
}

impl CommitVerify<Revealed, Bulletproofs> for Confidential {
    fn commit(revealed: &Revealed) -> Self {
        use secp256k1_zkp::{Generator, Tag, Tweak};

        // TODO: provide type-level guarantees on Revealed that the blinding
        //       factor is valid by making fields private and checking the value
        //       on deserialization
        let blinding = Tweak::from_inner(revealed.blinding.0.into_inner())
            .map_err(|_| BulletproofsError::InvalidBlinding(revealed.blinding))
            .expect("the provided blinding factor is faked");
        let value = revealed.value;

        // TODO: Check that we create a correct generator value.
        let g = secp256k1::PublicKey::from_secret_key(SECP256K1, &secp256k1::ONE_KEY);
        let h = sha256::Hash::hash(&g.serialize_uncompressed());
        let tag = Tag::from(h.into_inner());
        let generator = Generator::new_unblinded(SECP256K1, tag);

        let commitment = PedersenCommitment::new(&SECP256K1, value, blinding, generator);
        Confidential {
            commitment,
            // TODO: We can't produce valid bulletproofs today
            bulletproof: Box::default(),
        }
    }
}

#[derive(Copy, Clone, Debug, Display, Error)]
#[display(doc_comments)]
pub enum BulletproofsError {
    /// invalid blinding factor {0}.
    InvalidBlinding(BlindingFactor),

    /// bulletproofs verification is not implemented in RGB Core v0.10. Please
    /// update your software and try again, or ask your software producer to use
    /// latest RGB release.
    Unimplemented,
}

impl Confidential {
    pub fn verify_bullet_proof(&self) -> Result<bool, BulletproofsError> {
        Err(BulletproofsError::Unimplemented)
    }

    pub fn verify_commit_sum(
        positive: Vec<PedersenCommitment>,
        negative: Vec<PedersenCommitment>,
    ) -> bool {
        secp256k1_zkp::verify_commitments_sum_to_equal(
            secp256k1_zkp::SECP256K1,
            &positive,
            &negative,
        )
    }
}

#[cfg(test)]
mod test {
    use secp256k1_zkp::{rand, Scalar, SecretKey};
    use strict_encoding::{StrictDecode, StrictEncode};
    use strict_encoding_test::test_vec_decoding_roundtrip;

    use super::super::test::test_confidential;
    use super::*;

    static AMOUNT_65: [u8; 40] = [
        0x3, 0x41, 0x0, 0x0, 0x0, 0x0, 0x0, 0x0, 0x0, 0xa6, 0x2b, 0x27, 0xae, 0x5a, 0xf, 0x8c,
        0x59, 0x5a, 0xfc, 0x8b, 0x55, 0xe5, 0x5f, 0x72, 0xd7, 0x29, 0x1, 0x55, 0xfa, 0x68, 0x25,
        0xe6, 0x3f, 0x62, 0x73, 0x54, 0xab, 0xfd, 0x11, 0x2e,
    ];
    static CONFIDENTIAL_COMMITMENT: [u8; 33] = [
        9, 28, 151, 197, 83, 49, 80, 112, 118, 251, 95, 172, 13, 248, 153, 215, 36, 80, 132, 186,
        165, 230, 100, 123, 89, 195, 155, 50, 186, 47, 189, 101, 5,
    ];
    static CONFIDENTIAL_AMOUNT: [u8; 35] = [
        9, 28, 151, 197, 83, 49, 80, 112, 118, 251, 95, 172, 13, 248, 153, 215, 36, 80, 132, 186,
        165, 230, 100, 123, 89, 195, 155, 50, 186, 47, 189, 101, 5, 0, 0,
    ];

    static AMOUNT_64: [u8; 40] = [
        0x3, 0x40, 0x0, 0x0, 0x0, 0x0, 0x0, 0x0, 0x0, 0xab, 0xe8, 0x9d, 0x73, 0xbd, 0x1c, 0x25,
        0x6d, 0x3c, 0x94, 0x94, 0xda, 0x5, 0xcc, 0x29, 0x7e, 0x34, 0xc3, 0xed, 0xfb, 0x6, 0xdb,
        0x6f, 0xe4, 0xdf, 0x6f, 0x28, 0x6e, 0x5d, 0xf6, 0xce,
    ];

    #[allow(dead_code)]
    static COMMIT_SUM: [u8; 33] = [
        0x08, 0x60, 0x23, 0x9f, 0xaa, 0x01, 0x4d, 0x24, 0x69, 0x22, 0x7f, 0x84, 0x17, 0x81, 0xe6,
        0x0a, 0x08, 0xa1, 0x42, 0xa9, 0x69, 0x89, 0x05, 0xba, 0x0e, 0x50, 0xae, 0x80, 0x88, 0x21,
        0xbf, 0xed, 0xc4,
    ];

    #[test]
    #[ignore]
    // We ignore the test since we do not have the correct test vectors.
    // These ones are coming from the grin library and they are not compatible
    // with elements project.
    fn test_amount() {
        // Test encoding decoding
        let _: Revealed = test_vec_decoding_roundtrip(AMOUNT_65).unwrap();
        let _: Revealed = test_vec_decoding_roundtrip(AMOUNT_64).unwrap();
        let _: Confidential = test_vec_decoding_roundtrip(CONFIDENTIAL_AMOUNT).unwrap();

        // Test commitment
        test_confidential::<Revealed>(&AMOUNT_65, &CONFIDENTIAL_AMOUNT, &CONFIDENTIAL_COMMITMENT);

        // Test comparison
        let revealed_64 = Revealed::strict_decode(&AMOUNT_64[..]).unwrap();
        let old_revealed = Revealed::strict_decode(&AMOUNT_65[..]).unwrap();
        assert_eq!(revealed_64.cmp(&old_revealed), Ordering::Less);
        assert_eq!(
            revealed_64.partial_cmp(&old_revealed).unwrap(),
            Ordering::Less
        );
        let coded_conf = Confidential::strict_decode(&CONFIDENTIAL_AMOUNT[..]).unwrap();
        let old_conf = old_revealed.commit_conceal();
        let new_conf = revealed_64.commit_conceal();
        assert_eq!(coded_conf, old_conf);
        assert_ne!(old_conf, new_conf);

        // Test confidential addition
        assert!(coded_conf.verify_bullet_proof().is_ok());
    }

    #[test]
    #[ignore]
    // We ignore the test since we do not have the correct test vectors.
    // These ones are coming from the grin library and they are not compatible
    // with elements project.
    fn test_commit_sum() {
        let positive = [1u64, 2u64, 3u64, 4u64, 5u64];
        let negative = [7u64, 8u64];

        // Generate random blinding factors
        let mut rng = rand::thread_rng();
        // We do not need the last one since it is auto-generated to
        // zero-balance the rest
        let count = positive.len() + negative.len() - 1;
        let mut sum = Scalar::ZERO;
        let mut blinding_factors = Vec::<_>::with_capacity(count + 1);
        for _ in 0..count {
            let bf = secp256k1::SecretKey::new(&mut rng);
            sum = bf.add_tweak(&sum).unwrap().into();
            blinding_factors.push(bf);
        }

        // let positive_factors = blinding_factors[..positive.len()].to_vec();
        // let negative_factors = blinding_factors[positive.len()..].to_vec();

        let correction = SecretKey::from_slice(&sum.to_le_bytes()).unwrap().negate();
        blinding_factors.push(correction);

        // Create Revealed amounts with corrected blinding factors
        let mut amounts = positive.to_vec();
        amounts.extend(negative.iter());

        let commitments: Vec<PedersenCommitment> = amounts
            .into_iter()
            .zip(blinding_factors.iter())
            .map(|(amount, blinding_factor)| {
                Revealed {
                    value: amount,
                    blinding: blinding_factor.clone().into(),
                }
                .commit_conceal()
                .commitment
            })
            .collect();

        assert!(Confidential::verify_commit_sum(
            commitments[..positive.len()].to_vec(),
            commitments[positive.len()..].to_vec()
        ));

        // Create Revealed amounts with wrong positive values
        let wrong_positive = [1u64, 5u64, 3u64, 4u64, 5u64];
        let mut amounts = wrong_positive.to_vec();
        amounts.extend(negative.iter());

        // Create commitments with wrong positive values
        let wrong_commitments: Vec<PedersenCommitment> = amounts
            .into_iter()
            .zip(blinding_factors.iter())
            .map(|(amount, blinding_factor)| {
                Revealed {
                    value: amount,
                    blinding: blinding_factor.clone().into(),
                }
                .commit_conceal()
                .commitment
            })
            .collect();

        // Ensure commit sum verification fails for wrong positive values
        assert!(!Confidential::verify_commit_sum(
            wrong_commitments[..positive.len()].to_vec(),
            wrong_commitments[positive.len()..].to_vec()
        ));
    }

    // We ignore this test for now since we are not checking blinding factor to
    // be a correct scalar on Secp on read operations - for performance reason.
    // It's validity will be checked during Pedersen commitment validation
    // anyway
    #[test]
    #[ignore]
    #[should_panic(expected = "DataIntegrityError")]
    fn test_blinding() {
        let blind = Revealed::strict_decode(&AMOUNT_64[..]).unwrap().blinding;

        let mut buff = vec![];
        blind.strict_encode(&mut buff).unwrap();

        buff[0] = 0x10u8;

        BlindingFactor::strict_decode(&buff[..]).unwrap();
    }

    // TODO: Enable when bulletproofs will be back
    /*
    #[test]
    #[should_panic(expected = "DataIntegrityError")]
    fn test_rangeproof() {
        let proof = Confidential::strict_decode(&CONFIDENTIAL_AMOUNT[..])
            .unwrap()
            .bulletproof;

        let mut buff = vec![];
        proof.strict_encode(&mut buff).unwrap();

        let mut pad = vec![0u8; 4465];
        buff.append(&mut pad);
        buff[0] = 0x14u8;
        buff[1] = 0x14u8;

        secp256k1zkp::pedersen::RangeProof::strict_decode(&buff[..]).unwrap();
    }
     */
}<|MERGE_RESOLUTION|>--- conflicted
+++ resolved
@@ -27,13 +27,8 @@
 // that we do not use the standard secp256k1zkp library
 use amplify::hex::{Error, FromHex};
 use amplify::{Slice32, Wrapper};
-<<<<<<< HEAD
-use bitcoin::hashes::sha256::Midstate;
-use bitcoin::hashes::{sha256, Hash};
-use bitcoin::secp256k1;
-=======
 use bitcoin_hashes::sha256::Midstate;
->>>>>>> 2b37194a
+use bitcoin_hashes::{sha256, Hash};
 use commit_verify::{commit_encode, CommitConceal, CommitEncode, CommitVerify, CommitmentProtocol};
 use secp256k1_zkp::rand::{Rng, RngCore};
 use secp256k1_zkp::{PedersenCommitment, SECP256K1};
@@ -77,15 +72,15 @@
     fn as_ref(&self) -> &[u8] { &self.0[..] }
 }
 
-impl From<secp256k1::SecretKey> for BlindingFactor {
-    fn from(key: secp256k1::SecretKey) -> Self {
+impl From<secp256k1_zkp::SecretKey> for BlindingFactor {
+    fn from(key: secp256k1_zkp::SecretKey) -> Self {
         Self::from_inner(Slice32::from_inner(*key.as_ref()))
     }
 }
 
-impl From<BlindingFactor> for secp256k1::SecretKey {
+impl From<BlindingFactor> for secp256k1_zkp::SecretKey {
     fn from(bf: BlindingFactor) -> Self {
-        secp256k1::SecretKey::from_slice(bf.into_inner().as_inner())
+        secp256k1_zkp::SecretKey::from_slice(bf.into_inner().as_inner())
             .expect("blinding factor is an invalid secret key")
     }
 }
@@ -263,7 +258,7 @@
         let value = revealed.value;
 
         // TODO: Check that we create a correct generator value.
-        let g = secp256k1::PublicKey::from_secret_key(SECP256K1, &secp256k1::ONE_KEY);
+        let g = secp256k1_zkp::PublicKey::from_secret_key(SECP256K1, &secp256k1_zkp::ONE_KEY);
         let h = sha256::Hash::hash(&g.serialize_uncompressed());
         let tag = Tag::from(h.into_inner());
         let generator = Generator::new_unblinded(SECP256K1, tag);

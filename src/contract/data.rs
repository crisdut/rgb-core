--- conflicted
+++ resolved
@@ -46,18 +46,8 @@
 
 #[derive(Clone, Debug, AsAny)]
 #[derive(StrictEncode, StrictDecode)]
-<<<<<<< HEAD
 #[strict_encoding(repr = u8)]
 #[cfg_attr(feature = "serde", derive(Serialize, Deserialize), serde(crate = "serde_crate"))]
-#[non_exhaustive]
-=======
-#[strict_encoding(by_order)]
-#[cfg_attr(
-    feature = "serde",
-    derive(Serialize, Deserialize),
-    serde(crate = "serde_crate", rename_all = "lowercase")
-)]
->>>>>>> ae4e8d58
 pub enum Revealed {
     #[strict_encoding(value = 0x00)]
     U8(u8),

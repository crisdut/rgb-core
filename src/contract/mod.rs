--- conflicted
+++ resolved
@@ -59,12 +59,8 @@
 pub use global::{GlobalState, GlobalValues};
 pub use meta::{MetaValue, Metadata, MetadataError};
 pub use operations::{
-<<<<<<< HEAD
-    Extension, Genesis, Identity, Input, Inputs, OpRef, Operation, Redeemed, Transition, Valencies,
-=======
-    AssetTags, Extension, Genesis, Input, Inputs, Issuer, Metadata, OpRef, Operation, Redeemed,
-    Transition, Valencies,
->>>>>>> 6aa78851
+    AssetTags, Extension, Genesis, Identity, Input, Inputs, OpRef, Operation, Redeemed, Transition,
+    Valencies,
 };
 pub use seal::{
     ExposedSeal, GenesisSeal, GraphSeal, OutputSeal, SecretSeal, TxoSeal, WitnessOrd, WitnessPos,

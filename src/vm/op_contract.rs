// RGB Core Library: consensus layer for RGB smart contracts.
//
// SPDX-License-Identifier: Apache-2.0
//
// Written in 2019-2024 by
//     Dr Maxim Orlovsky <orlovsky@lnp-bp.org>
//
// Copyright (C) 2019-2024 LNP/BP Standards Association. All rights reserved.
// Copyright (C) 2019-2024 Dr Maxim Orlovsky. All rights reserved.
//
// Licensed under the Apache License, Version 2.0 (the "License");
// you may not use this file except in compliance with the License.
// You may obtain a copy of the License at
//
//     http://www.apache.org/licenses/LICENSE-2.0
//
// Unless required by applicable law or agreed to in writing, software
// distributed under the License is distributed on an "AS IS" BASIS,
// WITHOUT WARRANTIES OR CONDITIONS OF ANY KIND, either express or implied.
// See the License for the specific language governing permissions and
// limitations under the License.

#![allow(clippy::unusual_byte_groupings)]

use std::collections::BTreeSet;
use std::ops::RangeInclusive;

use aluvm::isa::{Bytecode, BytecodeError, ExecStep, InstructionSet};
use aluvm::library::{CodeEofError, IsaSeg, LibSite, Read, Write};
use aluvm::reg::{CoreRegs, Reg, Reg16, Reg32, RegA, RegS};
use amplify::num::{u3, u4};
use amplify::Wrapper;
use commit_verify::CommitVerify;

use super::opcodes::*;
use crate::validation::OpInfo;
use crate::{
    Assign, AssignmentType, BlindingFactor, GlobalStateType, MetaType, PedersenCommitment,
    RevealedValue, TypedAssigns,
};

#[derive(Copy, Clone, Ord, PartialOrd, Eq, PartialEq, Hash, Debug, Display)]
pub enum ContractOp {
    /// Counts number of inputs (previous state entries) of the provided type
    /// and puts the number to the destination `a16` register.
    #[display("cnp     {0},a16{1}")]
    CnP(AssignmentType, Reg32),

    /// Counts number of outputs (owned state entries) of the provided type
    /// and puts the number to the destination `a16` register.
    #[display("cns     {0},a16{1}")]
    CnS(AssignmentType, Reg32),

    /// Counts number of global state items of the provided type affected by the
    /// current operation and puts the number to the destination `a8` register.
    #[display("cng     {0},a8{1}")]
    CnG(GlobalStateType, Reg32),

    /// Counts number of global state items of the provided type in the contract
    /// state and puts the number to the destination `a16` register.
    #[display("cnc     {0},a16{1}")]
    CnC(AssignmentType, Reg32),

    /// Loads input (previous) structured state with type id from the first
    /// argument and index from the second argument `a16` register into a
    /// register provided in the third argument.
    ///
    /// If the state is absent or is not a structured state sets `st0` to
    /// `false` and terminates the program.
    ///
    /// If the state at the index is concealed, sets destination to `None`.
    #[display("ldp     {0},a16{1},{2}")]
    LdP(AssignmentType, Reg16, RegS),

    /// Loads owned structured state with type id from the first argument and
    /// index from the second argument `a16` register into a register provided
    /// in the third argument.
    ///
    /// If the state is absent or is not a structured state sets `st0` to
    /// `false` and terminates the program.
    ///
    /// If the state at the index is concealed, sets destination to `None`.
    #[display("lds     {0},a16{1},{2}")]
    LdS(AssignmentType, Reg16, RegS),

    /// Loads owned fungible state with type id from the first argument and
    /// index from the second argument `a16` register into `a64` register
    /// provided in the third argument.
    ///
    /// If the state is absent or is not a fungible state sets `st0` to
    /// `false` and terminates the program.
    ///
    /// If the state at the index is concealed, sets destination to `None`.
    #[display("ldf     {0},a16{1},a64{2}")]
    LdF(AssignmentType, Reg16, Reg16),

    /// Loads global state from the current operation with type id from the
    /// first argument and index from the second argument `a8` register into a
    /// register provided in the third argument.
    ///
    /// If the state is absent sets `st0` to `false` and terminates the program.
    #[display("ldg     {0},a8{1},{2}")]
    LdG(GlobalStateType, Reg16, RegS),

    /// Loads part of the contract global state with type id from the first
    /// argument at the depth from the second argument `a32` register into a
    /// register provided in the third argument.
    ///
    /// If the state is absent or concealed sets destination to `None`.
    /// Does not modify content of `st0` register.
    #[display("ldc     {0},a32{1},{2}")]
    LdC(GlobalStateType, Reg16, RegS),

    /// Loads operation metadata with a type id from the first argument into a
    /// register provided in the second argument.
    ///
    /// If the operation doesn't have metadata fails and sets `st0` to fail
    /// state.
    #[display("ldm     {0},{1}")]
    LdM(MetaType, RegS),

    /// Verify sum of pedersen commitments from inputs and outputs.
    ///
    /// The only argument specifies owned state type for the sum operation. If
    /// this state does not exist, or either inputs or outputs does not have
    /// any data for the state, the verification fails.
    ///
    /// If verification succeeds, doesn't change `st0` value; otherwise sets it
    /// to `false` and stops execution.
    #[display("pcvs    {0}")]
    Pcvs(AssignmentType),

    /// Verifies equivalence of a sum of pedersen commitments for the list of
    /// assignment outputs to a value from `a64[0]` register.
    ///
    /// The first argument specifies owned state type for the sum operation. If
    /// this state does not exist, or either inputs or outputs does not have
    /// any data for the state, the verification fails.
    ///
    /// If `a64[0]` register does not contain value, the verification fails.
    ///
    /// If verification succeeds, doesn't change `st0` value; otherwise sets it
    /// to `false` and stops execution.
    #[display("pcas    {0}")]
    Pcas(/** owned state type */ AssignmentType),

    /// Verifies equivalence of a sum of pedersen commitments for the list of
    /// inputs to a value from `a64[0]` register.
    ///
    /// The first argument specifies owned state type for the sum operation. If
    /// this state does not exist, or either inputs or outputs does not have
    /// any data for the state, the verification fails.
    ///
    /// If `a64[0]` register does not contain value, the verification fails.
    ///
    /// If verification succeeds, doesn't change `st0` value; otherwise sets it
    /// to `false` and stops execution.
    #[display("pcis    {0}")]
    Pcis(/** owned state type */ AssignmentType),

    /// All other future unsupported operations, which must set `st0` to
    /// `false` and stop the execution.
    #[display("fail    {0}")]
    Fail(u8),
}

impl InstructionSet for ContractOp {
    type Context<'ctx> = OpInfo<'ctx>;

    fn isa_ids() -> IsaSeg { IsaSeg::with("RGB") }

    fn src_regs(&self) -> BTreeSet<Reg> {
        match self {
            ContractOp::LdP(_, reg, _) |
            ContractOp::LdF(_, reg, _) |
            ContractOp::LdS(_, reg, _) => bset![Reg::A(RegA::A16, (*reg).into())],
            ContractOp::LdG(_, reg, _) => bset![Reg::A(RegA::A8, (*reg).into())],
            ContractOp::LdC(_, reg, _) => bset![Reg::A(RegA::A32, (*reg).into())],

            ContractOp::CnP(_, _) |
            ContractOp::CnS(_, _) |
            ContractOp::CnG(_, _) |
            ContractOp::CnC(_, _) |
            ContractOp::LdM(_, _) => bset![],
            ContractOp::Pcvs(_) => bset![],
            ContractOp::Pcas(_) | ContractOp::Pcis(_) => bset![Reg::A(RegA::A64, Reg32::Reg0)],
            ContractOp::Fail(_) => bset![],
        }
    }

    fn dst_regs(&self) -> BTreeSet<Reg> {
        match self {
            ContractOp::CnG(_, reg) => {
                bset![Reg::A(RegA::A8, *reg)]
            }
            ContractOp::CnP(_, reg) | ContractOp::CnS(_, reg) | ContractOp::CnC(_, reg) => {
                bset![Reg::A(RegA::A16, *reg)]
            }
            ContractOp::LdF(_, _, reg) => {
                bset![Reg::A(RegA::A64, (*reg).into())]
            }
            ContractOp::LdG(_, _, reg) |
            ContractOp::LdS(_, _, reg) |
            ContractOp::LdP(_, _, reg) |
            ContractOp::LdC(_, _, reg) |
            ContractOp::LdM(_, reg) => {
                bset![Reg::S(*reg)]
            }
            ContractOp::Pcvs(_) | ContractOp::Pcas(_) | ContractOp::Pcis(_) => {
                bset![]
            }
            ContractOp::Fail(_) => bset![],
        }
    }

    fn complexity(&self) -> u64 {
        match self {
            ContractOp::CnP(_, _) |
            ContractOp::CnS(_, _) |
            ContractOp::CnG(_, _) |
            ContractOp::CnC(_, _) => 2,
            ContractOp::LdP(_, _, _) |
            ContractOp::LdS(_, _, _) |
            ContractOp::LdF(_, _, _) |
            ContractOp::LdG(_, _, _) |
            ContractOp::LdC(_, _, _) => 8,
            ContractOp::LdM(_, _) => 6,
            ContractOp::Pcvs(_) => 1024,
            ContractOp::Pcas(_) | ContractOp::Pcis(_) => 512,
            ContractOp::Fail(_) => u64::MAX,
        }
    }

    fn exec(&self, regs: &mut CoreRegs, _site: LibSite, context: &Self::Context<'_>) -> ExecStep {
        macro_rules! fail {
            () => {{
                regs.set_failure();
                return ExecStep::Stop;
            }};
        }
        macro_rules! load_inputs {
            ($state_type:ident) => {{
                if !context.prev_state.contains_key($state_type) {
                    return ExecStep::Next;
                }
                let Some(prev_state) = context.prev_state.get($state_type) else {
                    fail!()
                };
                match prev_state {
                    TypedAssigns::Fungible(state) => state
                        .iter()
                        .map(Assign::to_confidential_state)
                        .map(|s| s.commitment.into_inner())
                        .collect::<Vec<_>>(),
                    _ => fail!(),
                }
            }};
        }
        macro_rules! load_outputs {
            ($state_type:ident) => {{
                if !context.owned_state.has_type(*$state_type) {
                    return ExecStep::Next;
                }
                let Some(new_state) = context.owned_state.get(*$state_type) else {
                    fail!()
                };
                match new_state {
                    TypedAssigns::Fungible(state) => state
                        .iter()
                        .map(Assign::to_confidential_state)
                        .map(|s| s.commitment.into_inner())
                        .collect::<Vec<_>>(),
                    _ => fail!(),
                }
            }};
        }

        match self {
            ContractOp::CnP(state_type, reg) => {
                regs.set_n(
                    RegA::A16,
                    *reg,
                    context.prev_state.get(state_type).map(|a| a.len_u16()),
                );
            }
            ContractOp::CnS(state_type, reg) => {
                regs.set_n(
                    RegA::A16,
                    *reg,
                    context.owned_state.get(*state_type).map(|a| a.len_u16()),
                );
            }
            ContractOp::CnG(state_type, reg) => {
                regs.set_n(RegA::A8, *reg, context.global.get(state_type).map(|a| a.len_u16()));
            }
            ContractOp::CnC(_state_type, _reg) => {
                // TODO: implement global contract state
                fail!()
            }
            ContractOp::LdP(state_type, reg_32, reg) => {
                let Some(reg_32) = *regs.get_n(RegA::A16, *reg_32) else {
                    fail!()
                };
                let index: u16 = reg_32.into();

                let Some(Ok(state)) = context
                    .prev_state
                    .get(state_type)
                    .map(|a| a.as_structured_state_at(index))
                else {
                    fail!()
                };
                let state = state.map(|s| s.value.as_inner());
                regs.set_s(*reg, state);
            }
            ContractOp::LdS(state_type, reg_32, reg) => {
                let Some(reg_32) = *regs.get_n(RegA::A16, *reg_32) else {
                    fail!()
                };
                let index: u16 = reg_32.into();

                let Some(Ok(state)) = context
                    .owned_state
                    .get(*state_type)
                    .map(|a| a.into_structured_state_at(index))
                else {
                    fail!()
                };
                let state = state.map(|s| s.value.into_inner());
                regs.set_s(*reg, state);
            }
            ContractOp::LdF(state_type, reg_32, reg) => {
                let Some(reg_32) = *regs.get_n(RegA::A16, *reg_32) else {
                    fail!()
                };
                let index: u16 = reg_32.into();

                let Some(Ok(state)) = context
                    .owned_state
                    .get(*state_type)
                    .map(|a| a.into_fungible_state_at(index))
                else {
                    fail!()
                };
                regs.set_n(RegA::A64, *reg, state.map(|s| s.value.as_u64()));
            }
            ContractOp::LdG(state_type, reg_32, reg_s) => {
                let Some(reg_32) = *regs.get_n(RegA::A8, *reg_32) else {
                    fail!()
                };
                let index: u8 = reg_32.into();

                let Some(state) = context
                    .global
                    .get(state_type)
                    .and_then(|a| a.get(index as usize))
                else {
                    fail!()
                };
                regs.set_s(*reg_s, Some(state.as_inner()));
            }

            ContractOp::LdC(_state_type, _reg_32, _reg_s) => {
                // TODO: implement global contract state
                fail!()
            }
            ContractOp::LdM(type_id, reg) => {
                let Some(meta) = context.metadata.get(type_id) else {
                    fail!()
                };
                regs.set_s(*reg, Some(meta.to_inner()));
            }

            ContractOp::Pcvs(state_type) => {
                let inputs = load_inputs!(state_type);
                let outputs = load_outputs!(state_type);
                if !secp256k1_zkp::verify_commitments_sum_to_equal(
                    secp256k1_zkp::SECP256K1,
                    &inputs,
                    &outputs,
                ) {
                    fail!()
                }
            }

            ContractOp::Pcas(owned_state) => {
                let Some(sum) = *regs.get_n(RegA::A64, Reg32::Reg0) else {
                    fail!()
                };
                let sum = u64::from(sum);

                let Some(tag) = context.asset_tags.get(owned_state) else {
                    fail!()
<<<<<<< HEAD
                }
                if sum[0].as_inner().len() != 8 {
                    fail!()
                }
                let mut bytes = [0u8; 8];
                bytes.copy_from_slice(sum[0].as_inner());
                let sum = u64::from_le_bytes(bytes);
=======
                };
                let sum = RevealedValue::with_blinding(sum, BlindingFactor::EMPTY, *tag);

                let inputs = [PedersenCommitment::commit(&sum).into_inner()];
                let outputs = load_outputs!(owned_state);

                if !secp256k1_zkp::verify_commitments_sum_to_equal(
                    secp256k1_zkp::SECP256K1,
                    &inputs,
                    &outputs,
                ) {
                    fail!()
                }
            }

            ContractOp::Pcis(owned_state) => {
                let Some(sum) = *regs.get_n(RegA::A64, Reg32::Reg0) else {
                    fail!()
                };
                let sum = u64::from(sum);
>>>>>>> 6d2567db

                let Some(tag) = context.asset_tags.get(owned_state) else {
                    fail!()
                };
                let sum = RevealedValue::with_blinding(sum, BlindingFactor::EMPTY, *tag);

                let inputs = [PedersenCommitment::commit(&sum).into_inner()];
                let outputs = load_inputs!(owned_state);

                if !secp256k1_zkp::verify_commitments_sum_to_equal(
                    secp256k1_zkp::SECP256K1,
                    &inputs,
                    &outputs,
                ) {
                    fail!()
                }
            }
            // All other future unsupported operations, which must set `st0` to `false`.
            _ => fail!(),
        }
        ExecStep::Next
    }
}

impl Bytecode for ContractOp {
    fn byte_count(&self) -> u16 {
        match self {
            ContractOp::CnP(_, _) |
            ContractOp::CnS(_, _) |
            ContractOp::CnG(_, _) |
            ContractOp::CnC(_, _) => 4,

            ContractOp::LdS(_, _, _) |
            ContractOp::LdP(_, _, _) |
            ContractOp::LdF(_, _, _) |
            ContractOp::LdC(_, _, _) |
            ContractOp::LdG(_, _, _) |
            ContractOp::LdM(_, _) => 4,

            ContractOp::Pcvs(_) | ContractOp::Pcas(_) | ContractOp::Pcis(_) => 3,

            ContractOp::Fail(_) => 1,
        }
    }

    fn instr_range() -> RangeInclusive<u8> { INSTR_CONTRACT_FROM..=INSTR_CONTRACT_TO }

    fn instr_byte(&self) -> u8 {
        match self {
            ContractOp::CnP(_, _) => INSTR_CNP,
            ContractOp::CnS(_, _) => INSTR_CNS,
            ContractOp::CnG(_, _) => INSTR_CNG,
            ContractOp::CnC(_, _) => INSTR_CNC,

            ContractOp::LdG(_, _, _) => INSTR_LDG,
            ContractOp::LdS(_, _, _) => INSTR_LDS,
            ContractOp::LdP(_, _, _) => INSTR_LDP,
            ContractOp::LdF(_, _, _) => INSTR_LDF,
            ContractOp::LdC(_, _, _) => INSTR_LDC,
            ContractOp::LdM(_, _) => INSTR_LDM,

            ContractOp::Pcvs(_) => INSTR_PCVS,
            ContractOp::Pcas(_) => INSTR_PCAS,
            ContractOp::Pcis(_) => INSTR_PCIS,

            ContractOp::Fail(other) => *other,
        }
    }

    fn encode_args<W>(&self, writer: &mut W) -> Result<(), BytecodeError>
    where W: Write {
        match self {
            ContractOp::CnP(state_type, reg) => {
                writer.write_u16(*state_type)?;
                writer.write_u5(reg)?;
                writer.write_u3(u3::ZERO)?;
            }
            ContractOp::CnS(state_type, reg) => {
                writer.write_u16(*state_type)?;
                writer.write_u5(reg)?;
                writer.write_u3(u3::ZERO)?;
            }
            ContractOp::CnG(state_type, reg) => {
                writer.write_u16(*state_type)?;
                writer.write_u5(reg)?;
                writer.write_u3(u3::ZERO)?;
            }
            ContractOp::CnC(state_type, reg) => {
                writer.write_u16(*state_type)?;
                writer.write_u5(reg)?;
                writer.write_u3(u3::ZERO)?;
            }
            ContractOp::LdP(state_type, reg_a, reg_s) => {
                writer.write_u16(*state_type)?;
                writer.write_u4(reg_a)?;
                writer.write_u4(reg_s)?;
            }
            ContractOp::LdS(state_type, reg_a, reg_s) => {
                writer.write_u16(*state_type)?;
                writer.write_u4(reg_a)?;
                writer.write_u4(reg_s)?;
            }
            ContractOp::LdF(state_type, reg_a, reg_dst) => {
                writer.write_u16(*state_type)?;
                writer.write_u4(reg_a)?;
                writer.write_u4(reg_dst)?;
            }
            ContractOp::LdG(state_type, reg_a, reg_s) => {
                writer.write_u16(*state_type)?;
                writer.write_u4(reg_a)?;
                writer.write_u4(reg_s)?;
            }
            ContractOp::LdC(state_type, reg_a, reg_s) => {
                writer.write_u16(*state_type)?;
                writer.write_u4(reg_a)?;
                writer.write_u4(reg_s)?;
            }
            ContractOp::LdM(state_type, reg) => {
                writer.write_u16(*state_type)?;
                writer.write_u4(reg)?;
                writer.write_u4(u4::ZERO)?;
            }

            ContractOp::Pcvs(state_type) => writer.write_u16(*state_type)?,
            ContractOp::Pcas(owned_type) => writer.write_u16(*owned_type)?,
            ContractOp::Pcis(owned_type) => writer.write_u16(*owned_type)?,

            ContractOp::Fail(_) => {}
        }
        Ok(())
    }

    fn decode<R>(reader: &mut R) -> Result<Self, CodeEofError>
    where
        Self: Sized,
        R: Read,
    {
        Ok(match reader.read_u8()? {
            INSTR_CNP => {
                let i = Self::CnP(reader.read_u16()?.into(), reader.read_u5()?.into());
                reader.read_u3()?; // Discard garbage bits
                i
            }
            INSTR_CNS => {
                let i = Self::CnS(reader.read_u16()?.into(), reader.read_u5()?.into());
                reader.read_u3()?; // Discard garbage bits
                i
            }
            INSTR_CNG => {
                let i = Self::CnG(reader.read_u16()?.into(), reader.read_u5()?.into());
                reader.read_u3()?; // Discard garbage bits
                i
            }
            INSTR_CNC => {
                let i = Self::CnC(reader.read_u16()?.into(), reader.read_u5()?.into());
                reader.read_u3()?; // Discard garbage bits
                i
            }

            INSTR_LDP => Self::LdP(
                reader.read_u16()?.into(),
                reader.read_u4()?.into(),
                reader.read_u4()?.into(),
            ),
            INSTR_LDF => Self::LdF(
                reader.read_u16()?.into(),
                reader.read_u4()?.into(),
                reader.read_u4()?.into(),
            ),
            INSTR_LDG => Self::LdG(
                reader.read_u16()?.into(),
                reader.read_u4()?.into(),
                reader.read_u4()?.into(),
            ),
            INSTR_LDS => Self::LdS(
                reader.read_u16()?.into(),
                reader.read_u4()?.into(),
                reader.read_u4()?.into(),
            ),
            INSTR_LDC => Self::LdC(
                reader.read_u16()?.into(),
                reader.read_u4()?.into(),
                reader.read_u4()?.into(),
            ),
            INSTR_LDM => {
                let i = Self::LdM(reader.read_u16()?.into(), reader.read_u4()?.into());
                reader.read_u4()?; // Discard garbage bits
                i
            }

            INSTR_PCVS => Self::Pcvs(reader.read_u16()?.into()),
            INSTR_PCAS => Self::Pcas(reader.read_u16()?.into()),
            INSTR_PCIS => Self::Pcis(reader.read_u16()?.into()),

            x => Self::Fail(x),
        })
    }
}

#[cfg(test)]
mod test {
    use aluvm::isa::Instr;
    use aluvm::library::Lib;
    use amplify::hex::ToHex;
    use strict_encoding::StrictSerialize;

    use super::*;
    use crate::vm::RgbIsa;

    #[test]
    fn encoding() {
        let code =
            [Instr::ExtensionCodes(RgbIsa::Contract(ContractOp::Pcvs(AssignmentType::from(4000))))];
        let alu_lib = Lib::assemble(&code).unwrap();
        eprintln!("{alu_lib}");
        let alu_id = alu_lib.id();

        assert_eq!(
            alu_id.to_string(),
            "urn:ubideco:alu:EmVozGDJcSo417yx7R3CFfhBRDnY66w7sQ412VGFL6Zz#plaster-ferrari-dollar"
        );
        assert_eq!(alu_lib.code.as_ref().to_hex(), "d0a00f");
        assert_eq!(
            alu_lib
                .to_strict_serialized::<{ usize::MAX }>()
                .unwrap()
                .to_hex(),
            "0303414c55084250444947455354035247420300d0a00f000000"
        );
        assert_eq!(alu_lib.disassemble::<Instr<RgbIsa>>().unwrap(), code);
    }
}<|MERGE_RESOLUTION|>--- conflicted
+++ resolved
@@ -391,15 +391,6 @@
 
                 let Some(tag) = context.asset_tags.get(owned_state) else {
                     fail!()
-<<<<<<< HEAD
-                }
-                if sum[0].as_inner().len() != 8 {
-                    fail!()
-                }
-                let mut bytes = [0u8; 8];
-                bytes.copy_from_slice(sum[0].as_inner());
-                let sum = u64::from_le_bytes(bytes);
-=======
                 };
                 let sum = RevealedValue::with_blinding(sum, BlindingFactor::EMPTY, *tag);
 
@@ -420,7 +411,6 @@
                     fail!()
                 };
                 let sum = u64::from(sum);
->>>>>>> 6d2567db
 
                 let Some(tag) = context.asset_tags.get(owned_state) else {
                     fail!()

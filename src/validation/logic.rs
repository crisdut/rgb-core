// RGB Core Library: consensus layer for RGB smart contracts.
//
// SPDX-License-Identifier: Apache-2.0
//
// Written in 2019-2024 by
//     Dr Maxim Orlovsky <orlovsky@lnp-bp.org>
//
// Copyright (C) 2019-2024 LNP/BP Standards Association. All rights reserved.
// Copyright (C) 2019-2024 Dr Maxim Orlovsky. All rights reserved.
//
// Licensed under the Apache License, Version 2.0 (the "License");
// you may not use this file except in compliance with the License.
// You may obtain a copy of the License at
//
//     http://www.apache.org/licenses/LICENSE-2.0
//
// Unless required by applicable law or agreed to in writing, software
// distributed under the License is distributed on an "AS IS" BASIS,
// WITHOUT WARRANTIES OR CONDITIONS OF ANY KIND, either express or implied.
// See the License for the specific language governing permissions and
// limitations under the License.

use std::collections::BTreeSet;

use aluvm::data::Number;
use aluvm::reg::{Reg32, RegA};
use aluvm::Vm;
use amplify::confinement::Confined;
use amplify::Wrapper;
use strict_types::TypeSystem;

use crate::{Extension, Transition};
use crate::schema::{AssignmentsSchema, GlobalSchema, ValencySchema};
<<<<<<< HEAD
use crate::validation::{CheckedConsignment, ConsignmentApi};
use crate::vm::RgbIsa;
use crate::{
    validation, AssetTag, AssignmentType, Assignments, AssignmentsRef, ContractId, ExposedSeal,
    GlobalState, GlobalStateSchema, GlobalValues, GraphSeal, Inputs, MetaSchema, Metadata,
    OpFullType, OpId, OpRef, Operation, Opout, Schema, TransitionType, TypedAssigns, Valencies,
=======
use crate::validation::{CheckedConsignment, ConsignmentApi, Failure, VirtualMachine};
use crate::{
    validation, AssetTags, Assignments, AssignmentsRef, ContractId, ExposedSeal, GlobalState,
    GlobalStateSchema, GlobalValues, GraphSeal, Inputs, OpFullType, OpId, OpRef, Operation, Opout,
    Schema, StateSchema, TypedAssigns, Valencies,
>>>>>>> 6aa78851
};

impl Schema {
    pub fn validate_state<'validator, C: ConsignmentApi>(
        &'validator self,
        consignment: &'validator CheckedConsignment<'_, C>,
        op: OpRef,
    ) -> validation::Status {
<<<<<<< HEAD
        let opid = op.id();
=======
        let id = op.id();
        let mut status = validation::Status::new();
>>>>>>> 6aa78851

        let empty_assign_schema = AssignmentsSchema::default();
        let empty_valency_schema = ValencySchema::default();
        let blank_transition = self.blank_transition();
        let (
            metadata_schema,
            global_schema,
            owned_schema,
            redeem_schema,
            assign_schema,
            valency_schema,
<<<<<<< HEAD
            validator,
            ty,
        ) = match (op.transition_type(), op.extension_type()) {
            (None, None) => {
                // Right now we do not have actions to implement; but later
                // we may have embedded procedures which must be verified
                // here
                /*
                if let Some(procedure) = self.genesis.abi.get(&GenesisAction::NoOp) {

=======
        ) = match op {
            OpRef::Genesis(genesis) => {
                for id in genesis.asset_tags.keys() {
                    if !matches!(self.owned_types.get(id), Some(StateSchema::Fungible(_))) {
                        status.add_failure(Failure::AssetTagNoState(*id));
                    }
                }
                for id in self.owned_types.keys() {
                    if !genesis.asset_tags.contains_key(id) {
                        status.add_failure(Failure::FungibleStateNoTag(*id));
                    }
>>>>>>> 6aa78851
                }

                (
                    &self.genesis.metadata,
                    &self.genesis.globals,
                    &empty_assign_schema,
                    &empty_valency_schema,
                    &self.genesis.assignments,
                    &self.genesis.valencies,
                    self.genesis.validator,
                    None::<u16>,
                )
            }
            OpRef::Transition(Transition {
                transition_type, ..
            }) => {
                // Right now we do not have actions to implement; but later
                // we may have embedded procedures which must be verified
                // here
                /*
                if let Some(procedure) = transition_type.abi.get(&TransitionAction::NoOp) {

                }
                 */

                let transition_schema = match self.transitions.get(transition_type) {
                    None if transition_type.is_blank() => &blank_transition,
                    None => {
                        return validation::Status::with_failure(
<<<<<<< HEAD
                            validation::Failure::SchemaUnknownTransitionType(opid, transition_type),
=======
                            validation::Failure::SchemaUnknownTransitionType(id, *transition_type),
>>>>>>> 6aa78851
                        );
                    }
                    Some(transition_schema) => transition_schema,
                };

                (
                    &transition_schema.metadata,
                    &transition_schema.globals,
                    &transition_schema.inputs,
                    &empty_valency_schema,
                    &transition_schema.assignments,
                    &transition_schema.valencies,
                    transition_schema.validator,
                    Some(transition_type.into_inner()),
                )
            }
            OpRef::Extension(Extension { extension_type, .. }) => {
                // Right now we do not have actions to implement; but later
                // we may have embedded procedures which must be verified
                // here
                /*
                if let Some(procedure) = extension_type.abi.get(&ExtensionAction::NoOp) {

                }
                 */

                let extension_schema = match self.extensions.get(extension_type) {
                    None => {
                        return validation::Status::with_failure(
<<<<<<< HEAD
                            validation::Failure::SchemaUnknownExtensionType(opid, extension_type),
=======
                            validation::Failure::SchemaUnknownExtensionType(id, *extension_type),
>>>>>>> 6aa78851
                        );
                    }
                    Some(extension_schema) => extension_schema,
                };

                (
                    &extension_schema.metadata,
                    &extension_schema.globals,
                    &empty_assign_schema,
                    &extension_schema.redeems,
                    &extension_schema.assignments,
                    &extension_schema.redeems,
                    extension_schema.validator,
                    Some(extension_type.into_inner()),
                )
            }
        };

        // Validate type system
        status += self.validate_type_system();
        status += self.validate_metadata(opid, op.metadata(), metadata_schema, consignment.types());
        status +=
            self.validate_global_state(opid, op.globals(), global_schema, consignment.types());
        let prev_state = if let OpRef::Transition(transition) = op {
            let prev_state = extract_prev_state(consignment, opid, &transition.inputs, &mut status);
            status += self.validate_prev_state(opid, &prev_state, owned_schema);
            prev_state
        } else {
            Assignments::default()
        };
        let mut redeemed = Valencies::default();
        if let OpRef::Extension(extension) = op {
            for valency in extension.redeemed.keys() {
                redeemed.push(*valency).expect("same size");
            }
            status += self.validate_redeemed(opid, &redeemed, redeem_schema);
        }
        status += match op.assignments() {
            AssignmentsRef::Genesis(assignments) => {
                self.validate_owned_state(opid, assignments, assign_schema, consignment.types())
            }
            AssignmentsRef::Graph(assignments) => {
                self.validate_owned_state(opid, assignments, assign_schema, consignment.types())
            }
        };

        status += self.validate_valencies(opid, op.valencies(), valency_schema);

        let genesis = consignment.genesis();
        let op_info = OpInfo::with(
<<<<<<< HEAD
            consignment.genesis().contract_id(),
            opid,
=======
            genesis.contract_id(),
            id,
>>>>>>> 6aa78851
            &op,
            &prev_state,
            &redeemed,
            &genesis.asset_tags,
        );

        // We need to run scripts as the very last step, since before that
        // we need to make sure that the operation data match the schema, so
        // scripts are not required to validate the structure of the state
        if let Some(validator) = validator {
            let scripts = consignment.scripts();
            let mut vm = Vm::<RgbIsa>::new();
            if let Some(ty) = ty {
                vm.registers.set_n(RegA::A16, Reg32::Reg0, ty);
            }
            if !vm.exec(validator, |id| scripts.get(&id), &op_info) {
                let error_code: Option<Number> = vm.registers.get_n(RegA::A8, Reg32::Reg0).into();
                status.add_failure(validation::Failure::ScriptFailure(
                    opid,
                    error_code.map(u8::from),
                ));
            }
        }
        status
    }

    fn validate_type_system(&self) -> validation::Status {
        validation::Status::new()
        // TODO: Validate type system
        // Currently, validation is performed at the level of state values, i.e.
        // if the system is inconsistent (references semantic ids not
        // present in it) this will be detected during state validation.
        // We should not prohibit schema with inconsistent type system, instead
        // we need just to issue warnings here if some of semantic ids are
        // missed - and add information messages if some excessive semantic ids
        // are present.
    }

    fn validate_metadata(
        &self,
        opid: OpId,
        metadata: &Metadata,
        metadata_schema: &MetaSchema,
        types: &TypeSystem,
    ) -> validation::Status {
        let mut status = validation::Status::new();

        metadata
            .keys()
            .copied()
            .collect::<BTreeSet<_>>()
            .difference(metadata_schema.as_inner())
            .for_each(|type_id| {
                status.add_failure(validation::Failure::SchemaUnknownMetaType(opid, *type_id));
            });

        for type_id in metadata_schema {
            let Some(value) = metadata.get(type_id) else {
                status.add_failure(validation::Failure::SchemaNoMetadata(opid, *type_id));
                continue;
            };

            let sem_id = self.meta_types.get(type_id).expect(
                "if this metadata type were absent, the schema would not be able to pass the \
                 internal validation and we would not reach this point",
            );

            if types
                .strict_deserialize_type(*sem_id, value.as_ref())
                .is_err()
            {
                status.add_failure(validation::Failure::SchemaInvalidMetadata(opid, *sem_id));
            };
        }

        status
    }

    fn validate_global_state(
        &self,
        opid: OpId,
        global: &GlobalState,
        global_schema: &GlobalSchema,
        types: &TypeSystem,
    ) -> validation::Status {
        let mut status = validation::Status::new();

        global
            .keys()
            .collect::<BTreeSet<_>>()
            .difference(&global_schema.keys().collect())
            .for_each(|field_id| {
                status.add_failure(validation::Failure::SchemaUnknownGlobalStateType(
                    opid, **field_id,
                ));
            });

        for (type_id, occ) in global_schema {
            let set = global
                .get(type_id)
                .cloned()
                .map(GlobalValues::into_inner)
                .map(Confined::unbox)
                .unwrap_or_default();

            let GlobalStateSchema {
                sem_id,
                max_items,
                reserved: _,
            } = self.global_types.get(type_id).expect(
                "if the field were absent, the schema would not be able to pass the internal \
                 validation and we would not reach this point",
            );

            // Checking number of field occurrences
            let count = set.len() as u16;
            if let Err(err) = occ.check(count) {
                status.add_failure(validation::Failure::SchemaGlobalStateOccurrences(
                    opid, *type_id, err,
                ));
            }
            if count > *max_items {
                status.add_failure(validation::Failure::SchemaGlobalStateLimit(
                    opid, *type_id, count, *max_items,
                ));
            }

            // Validating data types
            for data in set {
                if types
                    .strict_deserialize_type(*sem_id, data.value.as_ref())
                    .is_err()
                {
                    status.add_failure(validation::Failure::SchemaInvalidGlobalValue(
                        opid, *type_id, *sem_id,
                    ));
                };
            }
        }

        status
    }

    fn validate_prev_state<Seal: ExposedSeal>(
        &self,
        id: OpId,
        owned_state: &Assignments<Seal>,
        assign_schema: &AssignmentsSchema,
    ) -> validation::Status {
        let mut status = validation::Status::new();

        owned_state
            .keys()
            .collect::<BTreeSet<_>>()
            .difference(&assign_schema.keys().collect())
            .for_each(|owned_type_id| {
                status.add_failure(validation::Failure::SchemaUnknownAssignmentType(
                    id,
                    **owned_type_id,
                ));
            });

        for (owned_type_id, occ) in assign_schema {
            let len = owned_state
                .get(owned_type_id)
                .map(TypedAssigns::len_u16)
                .unwrap_or(0);

            // Checking number of ancestor's assignment occurrences
            if let Err(err) = occ.check(len) {
                status.add_failure(validation::Failure::SchemaInputOccurrences(
                    id,
                    *owned_type_id,
                    err,
                ));
            }
        }

        status
    }

    fn validate_redeemed(
        &self,
        id: OpId,
        valencies: &Valencies,
        valency_schema: &ValencySchema,
    ) -> validation::Status {
        let mut status = validation::Status::new();

        valencies
            .difference(valency_schema)
            .for_each(|public_type_id| {
                status.add_failure(validation::Failure::SchemaUnknownValencyType(
                    id,
                    *public_type_id,
                ));
            });

        status
    }

    fn validate_owned_state<Seal: ExposedSeal>(
        &self,
        id: OpId,
        owned_state: &Assignments<Seal>,
        assign_schema: &AssignmentsSchema,
        types: &TypeSystem,
    ) -> validation::Status {
        let mut status = validation::Status::new();

        owned_state
            .keys()
            .collect::<BTreeSet<_>>()
            .difference(&assign_schema.keys().collect())
            .for_each(|assignment_type_id| {
                status.add_failure(validation::Failure::SchemaUnknownAssignmentType(
                    id,
                    **assignment_type_id,
                ));
            });

        for (state_id, occ) in assign_schema {
            let len = owned_state
                .get(state_id)
                .map(TypedAssigns::len_u16)
                .unwrap_or(0);

            // Checking number of assignment occurrences
            if let Err(err) = occ.check(len) {
                status.add_failure(validation::Failure::SchemaAssignmentOccurrences(
                    id, *state_id, err,
                ));
            }

            let assignment = &self.owned_types.get(state_id).expect(
                "If the assignment were absent, the schema would not be able to pass the internal \
                 validation and we would not reach this point",
            );

            match owned_state.get(state_id) {
                None => {}
                Some(TypedAssigns::Declarative(set)) => set
                    .iter()
                    .for_each(|data| status += assignment.validate(id, *state_id, data, types)),
                Some(TypedAssigns::Fungible(set)) => set
                    .iter()
                    .for_each(|data| status += assignment.validate(id, *state_id, data, types)),
                Some(TypedAssigns::Structured(set)) => set
                    .iter()
                    .for_each(|data| status += assignment.validate(id, *state_id, data, types)),
                Some(TypedAssigns::Attachment(set)) => set
                    .iter()
                    .for_each(|data| status += assignment.validate(id, *state_id, data, types)),
            };
        }

        status
    }

    fn validate_valencies(
        &self,
        id: OpId,
        valencies: &Valencies,
        valency_schema: &ValencySchema,
    ) -> validation::Status {
        let mut status = validation::Status::new();

        valencies
            .difference(valency_schema)
            .for_each(|public_type_id| {
                status.add_failure(validation::Failure::SchemaUnknownValencyType(
                    id,
                    *public_type_id,
                ));
            });

        status
    }
}

pub struct OpInfo<'op> {
    pub contract_id: ContractId,
    pub id: OpId,
    pub ty: OpFullType,
<<<<<<< HEAD
    pub asset_tags: BTreeMap<AssignmentType, AssetTag>,
    pub metadata: &'op Metadata,
=======
    pub asset_tags: &'op AssetTags,
    pub metadata: &'op SmallBlob,
>>>>>>> 6aa78851
    pub prev_state: &'op Assignments<GraphSeal>,
    pub owned_state: AssignmentsRef<'op>,
    pub redeemed: &'op Valencies,
    pub valencies: &'op Valencies,
    pub global: &'op GlobalState,
}

impl<'op> OpInfo<'op> {
    pub fn with(
        contract_id: ContractId,
        id: OpId,
        op: &'op OpRef<'op>,
        prev_state: &'op Assignments<GraphSeal>,
        redeemed: &'op Valencies,
        asset_tags: &'op AssetTags,
    ) -> Self {
        OpInfo {
            id,
            contract_id,
            ty: op.full_type(),
            asset_tags,
            metadata: op.metadata(),
            prev_state,
            owned_state: op.assignments(),
            redeemed,
            valencies: op.valencies(),
            global: op.globals(),
        }
    }
}

fn extract_prev_state<C: ConsignmentApi>(
    consignment: &C,
    opid: OpId,
    inputs: &Inputs,
    status: &mut validation::Status,
) -> Assignments<GraphSeal> {
    let mut assignments = bmap! {};
    for input in inputs {
        let Opout { op, ty, no } = input.prev_out;

        let prev_op = match consignment.operation(op) {
            None => {
                status.add_failure(validation::Failure::OperationAbsent(op));
                continue;
            }
            Some(op) => op,
        };

        let no = no as usize;
        match prev_op.assignments_by_type(ty) {
            Some(TypedAssigns::Declarative(prev_assignments)) => {
                if let Some(prev_assign) = prev_assignments.get(no) {
                    if let Some(typed_assigns) = assignments
                        .entry(ty)
                        .or_insert_with(|| TypedAssigns::Declarative(Default::default()))
                        .as_declarative_mut()
                    {
                        typed_assigns.push(prev_assign.clone()).expect("same size");
                    }
                } else {
                    status.add_failure(validation::Failure::NoPrevOut(opid, input.prev_out));
                }
            }
            Some(TypedAssigns::Fungible(prev_assignments)) => {
                if let Some(prev_assign) = prev_assignments.get(no) {
                    if let Some(typed_assigns) = assignments
                        .entry(ty)
                        .or_insert_with(|| TypedAssigns::Fungible(Default::default()))
                        .as_fungible_mut()
                    {
                        typed_assigns.push(prev_assign.clone()).expect("same size");
                    }
                } else {
                    status.add_failure(validation::Failure::NoPrevOut(opid, input.prev_out));
                }
            }
            Some(TypedAssigns::Structured(prev_assignments)) => {
                if let Some(prev_assign) = prev_assignments.get(no) {
                    if let Some(typed_assigns) = assignments
                        .entry(ty)
                        .or_insert_with(|| TypedAssigns::Structured(Default::default()))
                        .as_structured_mut()
                    {
                        typed_assigns.push(prev_assign.clone()).expect("same size");
                    }
                } else {
                    status.add_failure(validation::Failure::NoPrevOut(opid, input.prev_out));
                }
            }
            Some(TypedAssigns::Attachment(prev_assignments)) => {
                if let Some(prev_assign) = prev_assignments.get(no) {
                    if let Some(typed_assigns) = assignments
                        .entry(ty)
                        .or_insert_with(|| TypedAssigns::Attachment(Default::default()))
                        .as_attachment_mut()
                    {
                        typed_assigns.push(prev_assign.clone()).expect("same size");
                    }
                } else {
                    status.add_failure(validation::Failure::NoPrevOut(opid, input.prev_out));
                }
            }
            None => {
                // Presence of the required owned rights type in the
                // parent operation was already validated; we have nothing
                // to report here
            }
        }
    }
    Confined::try_from(assignments)
        .expect("collections is assembled from another collection with the same size requirements")
        .into()
}<|MERGE_RESOLUTION|>--- conflicted
+++ resolved
@@ -29,22 +29,14 @@
 use amplify::Wrapper;
 use strict_types::TypeSystem;
 
-use crate::{Extension, Transition};
 use crate::schema::{AssignmentsSchema, GlobalSchema, ValencySchema};
-<<<<<<< HEAD
-use crate::validation::{CheckedConsignment, ConsignmentApi};
+use crate::validation::{CheckedConsignment, ConsignmentApi, Failure};
 use crate::vm::RgbIsa;
 use crate::{
-    validation, AssetTag, AssignmentType, Assignments, AssignmentsRef, ContractId, ExposedSeal,
+    validation, AssetTags, Assignments, AssignmentsRef, ContractId, ExposedSeal, Extension,
     GlobalState, GlobalStateSchema, GlobalValues, GraphSeal, Inputs, MetaSchema, Metadata,
-    OpFullType, OpId, OpRef, Operation, Opout, Schema, TransitionType, TypedAssigns, Valencies,
-=======
-use crate::validation::{CheckedConsignment, ConsignmentApi, Failure, VirtualMachine};
-use crate::{
-    validation, AssetTags, Assignments, AssignmentsRef, ContractId, ExposedSeal, GlobalState,
-    GlobalStateSchema, GlobalValues, GraphSeal, Inputs, OpFullType, OpId, OpRef, Operation, Opout,
-    Schema, StateSchema, TypedAssigns, Valencies,
->>>>>>> 6aa78851
+    OpFullType, OpId, OpRef, Operation, Opout, OwnedStateSchema, Schema, Transition, TypedAssigns,
+    Valencies,
 };
 
 impl Schema {
@@ -53,12 +45,8 @@
         consignment: &'validator CheckedConsignment<'_, C>,
         op: OpRef,
     ) -> validation::Status {
-<<<<<<< HEAD
         let opid = op.id();
-=======
-        let id = op.id();
-        let mut status = validation::Status::new();
->>>>>>> 6aa78851
+        let mut status = validation::Status::new();
 
         let empty_assign_schema = AssignmentsSchema::default();
         let empty_valency_schema = ValencySchema::default();
@@ -70,22 +58,12 @@
             redeem_schema,
             assign_schema,
             valency_schema,
-<<<<<<< HEAD
             validator,
             ty,
-        ) = match (op.transition_type(), op.extension_type()) {
-            (None, None) => {
-                // Right now we do not have actions to implement; but later
-                // we may have embedded procedures which must be verified
-                // here
-                /*
-                if let Some(procedure) = self.genesis.abi.get(&GenesisAction::NoOp) {
-
-=======
         ) = match op {
             OpRef::Genesis(genesis) => {
                 for id in genesis.asset_tags.keys() {
-                    if !matches!(self.owned_types.get(id), Some(StateSchema::Fungible(_))) {
+                    if !matches!(self.owned_types.get(id), Some(OwnedStateSchema::Fungible(_))) {
                         status.add_failure(Failure::AssetTagNoState(*id));
                     }
                 }
@@ -93,7 +71,6 @@
                     if !genesis.asset_tags.contains_key(id) {
                         status.add_failure(Failure::FungibleStateNoTag(*id));
                     }
->>>>>>> 6aa78851
                 }
 
                 (
@@ -123,11 +100,10 @@
                     None if transition_type.is_blank() => &blank_transition,
                     None => {
                         return validation::Status::with_failure(
-<<<<<<< HEAD
-                            validation::Failure::SchemaUnknownTransitionType(opid, transition_type),
-=======
-                            validation::Failure::SchemaUnknownTransitionType(id, *transition_type),
->>>>>>> 6aa78851
+                            validation::Failure::SchemaUnknownTransitionType(
+                                opid,
+                                *transition_type,
+                            ),
                         );
                     }
                     Some(transition_schema) => transition_schema,
@@ -157,11 +133,7 @@
                 let extension_schema = match self.extensions.get(extension_type) {
                     None => {
                         return validation::Status::with_failure(
-<<<<<<< HEAD
-                            validation::Failure::SchemaUnknownExtensionType(opid, extension_type),
-=======
-                            validation::Failure::SchemaUnknownExtensionType(id, *extension_type),
->>>>>>> 6aa78851
+                            validation::Failure::SchemaUnknownExtensionType(opid, *extension_type),
                         );
                     }
                     Some(extension_schema) => extension_schema,
@@ -212,13 +184,8 @@
 
         let genesis = consignment.genesis();
         let op_info = OpInfo::with(
-<<<<<<< HEAD
-            consignment.genesis().contract_id(),
+            genesis.contract_id(),
             opid,
-=======
-            genesis.contract_id(),
-            id,
->>>>>>> 6aa78851
             &op,
             &prev_state,
             &redeemed,
@@ -503,13 +470,8 @@
     pub contract_id: ContractId,
     pub id: OpId,
     pub ty: OpFullType,
-<<<<<<< HEAD
-    pub asset_tags: BTreeMap<AssignmentType, AssetTag>,
+    pub asset_tags: &'op AssetTags,
     pub metadata: &'op Metadata,
-=======
-    pub asset_tags: &'op AssetTags,
-    pub metadata: &'op SmallBlob,
->>>>>>> 6aa78851
     pub prev_state: &'op Assignments<GraphSeal>,
     pub owned_state: AssignmentsRef<'op>,
     pub redeemed: &'op Valencies,
